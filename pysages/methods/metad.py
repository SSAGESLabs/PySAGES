# SPDX-License-Identifier: MIT
# Copyright (c) 2020-2021: PySAGES contributors
# See LICENSE.md and CONTRIBUTORS.md at https://github.com/SSAGESLabs/PySAGES

"""
Implementation of Standard and Well-tempered Metadynamics both with optional support for grids.
"""

from typing import NamedTuple, Optional

from jax import numpy as np, grad, jit, value_and_grad, vmap
from jax.lax import cond

from pysages.approxfun import compute_mesh
from pysages.colvars import get_periods, wrap
from pysages.methods.core import Result, SamplingMethod, generalize
from pysages.utils import JaxArray, gaussian, identity
from pysages.grids import build_indexer
from pysages.utils import dispatch


class MetadynamicsState(NamedTuple):
    """
    Metadynamics helper state

    Parameters
    ----------

    bias: JaxArray
        Array of metadynamics bias forces for each particle in the simulation.

    xi: JaxArray
        Collective variable value in the last simulation step.

    heights: JaxArray
        Height values for all accumulated gaussians (zeros for not yet added gaussians).

    centers: JaxArray
        Centers of the accumulated gaussians.

    sigmas: JaxArray
        Widths of the accumulated gaussians.

    grid_potential: Optional[JaxArray]
        Array of metadynamics bias potentials stored on a grid.

    grid_gradient: Optional[JaxArray]
        Array of metadynamics bias gradients for each particle in the simulation stored on a grid.

    idx: int
        Index of the next gaussian to be deposited.

    nstep: int
        Counts the number of times `method.update` has been called.
    """

    bias: JaxArray
    xi: JaxArray
    heights: JaxArray
    centers: JaxArray
    sigmas: JaxArray
    grid_potential: Optional[JaxArray]
    grid_gradient: Optional[JaxArray]
    idx: int
    nstep: int

    def __repr__(self):
        return repr("PySAGES" + type(self).__name__)


class PartialMetadynamicsState(NamedTuple):
    """
    Helper intermediate Metadynamics state
    """

    xi: JaxArray
    heights: JaxArray
    centers: JaxArray
    sigmas: JaxArray
    grid_potential: Optional[JaxArray]
    grid_gradient: Optional[JaxArray]
    idx: int
    grid_idx: Optional[JaxArray]


class Metadynamics(SamplingMethod):
    """
    Implementation of Standard and Well-tempered Metadynamics as described in
    [PNAS 99.20, 12562-6 (2002)](https://doi.org/10.1073/pnas.202427399) and
    [Phys. Rev. Lett. 100, 020603 (2008)](https://doi.org/10.1103/PhysRevLett.100.020603)

    Parameters
    ----------

<<<<<<< HEAD
    def __init__(self, cvs, height, sigma, stride, ngaussians, *args, deltaT=None, **kwargs):

        """
        Arguments
        ---------
=======
    cvs:
        Set of user selected collective variable.
>>>>>>> 53bb69a1

    height:
        Initial height of the deposited Gaussians.

    sigma:
        Initial standard deviation of the to-be-deposit Gaussians.

    stride: int
        Bias potential deposition frequency.

    ngaussians: int
        Total number of expected gaussians (timesteps // stride + 1).

    Keyword arguments
    -----------------

    deltaT: Optional[float] = None
        Well-tempered metadynamics $\\Delta T$ parameter
        (if `None` standard metadynamics is used).

    grid: Optional[Grid] = None
        If provided, it will be used to accelerate the computation by
        approximating the bias potential and its gradient over its centers.

    kB: Optional[float]
        Boltzmann constant. Must be provided for well-tempered metadynamics
        simulations and should match the internal units of the backend.
    """

    snapshot_flags = {"positions", "indices"}

    def __init__(self, cvs, height, sigma, stride, ngaussians, *args, deltaT=None, **kwargs):

        if deltaT is not None and "kB" not in kwargs:
            raise KeyError(
                "For well-tempered metadynamics a keyword argument `kB` for "
                "the value of the Boltzmann constant (that matches the "
                "internal units of the backend) must be provided."
            )

        super().__init__(cvs, args, kwargs)

        self.height = height
        self.sigma = sigma
        self.stride = stride
        self.ngaussians = ngaussians  # NOTE: infer from timesteps and stride
        self.deltaT = deltaT

        self.kB = kwargs.get("kB", None)
        self.grid = kwargs.get("grid", None)

    def build(self, snapshot, helpers, *args, **kwargs):
        return _metadynamics(self, snapshot, helpers)


def _metadynamics(method, snapshot, helpers):
    # Initialization and update of biasing forces. Interface expected for methods.
    cv = method.cv
    stride = method.stride
    ngaussians = method.ngaussians
    natoms = np.size(snapshot.positions, 0)

    deposit_gaussian = build_gaussian_accumulator(method)
    evaluate_bias_grad = build_bias_grad_evaluator(method)

    def initialize():
        bias = np.zeros((natoms, 3), dtype=np.float64)
        xi, _ = cv(helpers.query(snapshot))

        # NOTE: for restart; use hills file to initialize corresponding arrays.
        heights = np.zeros(ngaussians, dtype=np.float64)
        centers = np.zeros((ngaussians, xi.size), dtype=np.float64)
        sigmas = np.array(method.sigma, dtype=np.float64, ndmin=2)

        # Arrays to store forces and bias potential on a grid.
        if method.grid is None:
            grid_potential = grid_gradient = None
        else:
            shape = method.grid.shape
            grid_potential = np.zeros((*shape,), dtype=np.float64) if method.deltaT else None
            grid_gradient = np.zeros((*shape, shape.size), dtype=np.float64)

        return MetadynamicsState(
            bias, xi, heights, centers, sigmas, grid_potential, grid_gradient, 0, 0
        )

    def update(state, data):
        # Compute the collective variable and its jacobian
        xi, Jxi = cv(data)

        # Deposit gaussian depending on the stride
        nstep = state.nstep
        in_deposition_step = (nstep > 0) & (nstep % stride == 0)
        partial_state = deposit_gaussian(xi, state, in_deposition_step)

        # Evaluate gradient of biasing potential (or generalized force)
        generalized_force = evaluate_bias_grad(partial_state)

        # Calculate biasing forces
        bias = -Jxi.T @ generalized_force.flatten()
        bias = bias.reshape(state.bias.shape)

        return MetadynamicsState(bias, *partial_state[:-1], nstep + 1)

    return snapshot, initialize, generalize(update, helpers, jit_compile=True)


def build_gaussian_accumulator(method: Metadynamics):
    """
    Returns a function that given a `MetadynamicsState`, and the value of the CV,
    stores the next gaussian that is added to the biasing potential.
    """
    periods = get_periods(method.cvs)
    height_0 = method.height
    deltaT = method.deltaT
    grid = method.grid
    kB = method.kB

    if deltaT is None:
        next_height = jit(lambda *args: height_0)
    else:  # if well-tempered
        if grid is None:
            evaluate_potential = jit(lambda pstate: sum_of_gaussians(*pstate[:4], periods))
        else:
            evaluate_potential = jit(lambda pstate: pstate.grid_potential[pstate.grid_idx])

        def next_height(pstate):
            V = evaluate_potential(pstate)
            return height_0 * np.exp(-V / (deltaT * kB))

    if grid is None:
        get_grid_index = jit(lambda arg: None)
        update_grids = jit(lambda *args: (None, None))
    else:
        grid_mesh = compute_mesh(grid) * (grid.size / 2)
        get_grid_index = build_indexer(grid)
        # Reshape so the dimensions are compatible
        accum = jit(lambda total, val: total + val.reshape(total.shape))

        if deltaT is None:
            transform = grad
            pack = jit(lambda x: (x,))
            # No need to accumulate values for the potential (V is None)
            update = jit(lambda V, dV, vals: (V, accum(dV, vals)))
        else:
            transform = value_and_grad
            pack = identity
            update = jit(lambda V, dV, vals, grads: (accum(V, vals), accum(dV, grads)))

        def update_grids(pstate, height, xi, sigma):
            # We use sum_of_gaussians since it already takes care of the wrapping
            current_gaussian = jit(lambda x: sum_of_gaussians(x, height, xi, sigma, periods))
            # Evaluate gradient of bias (and bias potential for WT version)
            grid_values = pack(vmap(transform(current_gaussian))(grid_mesh))
            return update(pstate.grid_potential, pstate.grid_gradient, *grid_values)

    def deposit_gaussian(pstate):
        xi, idx = pstate.xi, pstate.idx
        current_height = next_height(pstate)
        heights = pstate.heights.at[idx].set(current_height)
        centers = pstate.centers.at[idx].set(xi.flatten())
        sigmas = pstate.sigmas
        grid_potential, grid_gradient = update_grids(pstate, current_height, xi, sigmas)
        return PartialMetadynamicsState(
            xi, heights, centers, sigmas, grid_potential, grid_gradient, idx + 1, pstate.grid_idx
        )

    def _deposit_gaussian(xi, state, in_deposition_step):
        pstate = PartialMetadynamicsState(xi, *state[2:-1], get_grid_index(xi))
        return cond(in_deposition_step, deposit_gaussian, identity, pstate)

    return _deposit_gaussian


def build_bias_grad_evaluator(method: Metadynamics):
    """
    Returns a function that given the deposited gaussians parameters, computes the
    gradient of the biasing potential with respect to the CVs.
    """
    if method.grid is None:
        periods = get_periods(method.cvs)
        evaluate_bias_grad = jit(lambda pstate: grad(sum_of_gaussians)(*pstate[:4], periods))
    else:
        evaluate_bias_grad = jit(lambda pstate: pstate.grid_gradient[pstate.grid_idx])

    return evaluate_bias_grad


# Helper function to evaluate bias potential -- may be moved to analysis part
def sum_of_gaussians(xi, heights, centers, sigmas, periods):
    """
    Sum of n-dimensional gaussians potential.
    """
    delta_x = wrap(xi - centers, periods)
    return gaussian(heights, sigmas, delta_x).sum()


@dispatch
def analyze(result: Result[Metadynamics]):
    """
    Helps in calculating the free energy from the final state of `Metadynamics` run.
    
    Arguments
    ---------
        result: Result[Metadynamics]: Result bundle containing method, final metadynamics state, and callback.
        
    Returns
    -------
        dict: A ``dict`` with the following keys:
        
        heights: 
            Height of the Gaussian bias potential during the simulation.
            
        metapotential: 
            Function that takes user-defined CV range to compute the deposited bias potential. For standard metadynamics, the free energy along user-defined CV range is the same as the metapotential(cv). In the case of well-tempered metadynamics, the the free energy along user-defined CV range is equal to (T + deltaT)/deltaT x metapotential(cv), where T is the simulation temperature and deltaT is the user-defined paramter in well-tempered metadynamics.
    """
    method = result.method
    state = result.states

    P = get_periods(method.cvs)

    heights = state.heights
    centers = state.centers
    sigmas = state.sigmas

    @jit
    def metapotential(xs):
        f = vmap(lambda x: sum_of_gaussians(x, heights, centers, sigmas, P))
        return f(xs)

    return dict(heights=heights, metapotential=metapotential)<|MERGE_RESOLUTION|>--- conflicted
+++ resolved
@@ -92,16 +92,13 @@
     Parameters
     ----------
 
-<<<<<<< HEAD
     def __init__(self, cvs, height, sigma, stride, ngaussians, *args, deltaT=None, **kwargs):
 
         """
         Arguments
         ---------
-=======
     cvs:
         Set of user selected collective variable.
->>>>>>> 53bb69a1
 
     height:
         Initial height of the deposited Gaussians.
