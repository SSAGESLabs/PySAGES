# SPDX-License-Identifier: MIT
# See LICENSE.md and CONTRIBUTORS.md at https://github.com/SSAGESLabs/PySAGES

# pylint: disable=unused-import,relative-beyond-top-level
# flake8: noqa F401

"""
Collective variables describe a macro state with many possible micro state realizations.
PySAGES tries to support a variety common collective variables, but it is easy to extend
PySAGES with your own.
"""

from .angles import Angle, DihedralAngle
from .coordinates import Component, Displacement, Distance
from .shape import (
    Acylindricity,
    Asphericity,
    PrincipalMoment,
    RadiusOfGyration,
    ShapeAnisotropy,
)
from .utils import get_periods, wrap

# Conditionally export GeM if both `jax_md` and `jaxopt` are available
try:
    import jax_md
    import jaxopt


from .piv import (
    PIV
)

from .utils import (
    get_periods,
    wrap,
)

    from .patterns import GeM
<<<<<<< HEAD
except (AttributeError, ImportError):
    pass
=======
except ImportError:
    pass
>>>>>>> 3219d5a1
<|MERGE_RESOLUTION|>--- conflicted
+++ resolved
@@ -37,10 +37,5 @@
 )
 
     from .patterns import GeM
-<<<<<<< HEAD
 except (AttributeError, ImportError):
     pass
-=======
-except ImportError:
-    pass
->>>>>>> 3219d5a1
