name: CI

on:
  push:
    branches:
      - main
    paths-ignore:
      - 'README.md'
  pull_request:
    branches:
      - main
    paths-ignore:
      - 'README.md'

jobs:
  test:
    runs-on: ${{ matrix.os }}
    strategy:
      fail-fast: false
      matrix:
        os: [ubuntu-20.04, macos-latest]
        python-version: [3.7, 3.9]
    steps:
      - uses: actions/checkout@v2
      - name: Set up Python ${{ matrix.python-version }} on ${{ matrix.os }}
        uses: actions/setup-python@v2
        with:
          python-version: ${{ matrix.python-version }}

      - name: Install python dependecies
        run: |
          python -m pip install --upgrade pip
          pip install jaxlib pytest matplotlib

      - name: Install pysages
        run: pip install .

      - name: Run tests
<<<<<<< HEAD
        run: pytest

  style:
    runs-on: ubuntu-20.04
    steps:
      - uses: actions/checkout@v2
      - name: Set up Python
        uses: actions/setup-python@v2
        with:
          python-version: 3.9
      - name: Install python dependecies
        run: |
          python -m pip install --upgrade pip
          pip install jaxlib pytest pylint flake8
      - name: Install pysages
        run: pip install .
      - name: Run pylint & flake
        run: |
          pylint pysages/methods/abf.py
          flake8 pysages/methods/abf.py

  doc-test:
    runs-on: ubuntu-20.04
    steps:
      - uses: actions/checkout@v2
      - name: Set up Python
        uses: actions/setup-python@v2
        with:
          python-version: 3.9
      - name: Install python dependecies
        run: |
          python -m pip install --upgrade pip
          pip install jaxlib pytest pylint flake8
          pip install -r docs/requirements.txt
      - name: Install pysages
        run: pip install .
      - name: Run pylint & flake
        run: cd docs && sphinx-build -W source build
=======
        run: |
          pytest
          mkdir /tmp/test_plots
          mv *.pdf /tmp/test_plots

      - name: Upload artifact
        uses: actions/upload-artifact@v2
        with:
          name: test_plots
          path: /tmp/test_plots
>>>>>>> 0b740827
<|MERGE_RESOLUTION|>--- conflicted
+++ resolved
@@ -36,8 +36,16 @@
         run: pip install .
 
       - name: Run tests
-<<<<<<< HEAD
-        run: pytest
+        run: |
+          pytest
+          mkdir /tmp/test_plots
+          mv *.pdf /tmp/test_plots
+
+      - name: Upload artifact
+        uses: actions/upload-artifact@v2
+        with:
+          name: test_plots
+          path: /tmp/test_plots
 
   style:
     runs-on: ubuntu-20.04
@@ -74,16 +82,4 @@
       - name: Install pysages
         run: pip install .
       - name: Run pylint & flake
-        run: cd docs && sphinx-build -W source build
-=======
-        run: |
-          pytest
-          mkdir /tmp/test_plots
-          mv *.pdf /tmp/test_plots
-
-      - name: Upload artifact
-        uses: actions/upload-artifact@v2
-        with:
-          name: test_plots
-          path: /tmp/test_plots
->>>>>>> 0b740827
+        run: cd docs && sphinx-build -W source build